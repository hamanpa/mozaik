"""
This is the nexus of workflow execution controll of *mozaik*.
"""
from mozaik.cli import parse_workflow_args
from mozaik.storage.datastore import Hdf5DataStore, PickledDataStore
from mozaik.tools.distribution_parametrization import MozaikExtendedParameterSet, load_parameters
from mozaik.tools.misc import result_directory_name
from collections import OrderedDict
import sys
import os
import mozaik
import time
from datetime import datetime
import logging

logger = mozaik.getMozaikLogger()

class Global:
    """global variable container currently only containing the root_directory variable that points to the root directory of the model specification"""
    root_directory = './'

class FancyFormatter(logging.Formatter):
    """
    A log formatter that colours and indents the log message depending on the level.
    """
    
    DEFAULT_INDENTS = {
        'CRITICAL': "",
        'ERROR': "",
        'WARNING': "",
        'HEADER': "",
        'INFO': "  ",
        'DEBUG': "    ",
    }
    
    def __init__(self, fmt=None, datefmt=None, mpi_rank=None):
        logging.Formatter.__init__(self, fmt, datefmt)
        self._indents = FancyFormatter.DEFAULT_INDENTS
        if mpi_rank is None:
            self.prefix = ""
        else:
            self.prefix = "%-3d" % mpi_rank
    
    def format(self, record):
        s = logging.Formatter.format(self, record)
        if record.levelname == "HEADER":
            s = "=== %s ===" % s
        return self.prefix + self._indents[record.levelname] + s


def init_logging(filename, file_level=logging.INFO, console_level=logging.WARNING, mpi_rank=None):
    if mpi_rank is None:
        mpi_fmt = ""
    else:
        mpi_fmt = "%3d " % mpi_rank
    logging.basicConfig(level=file_level,
                        format='%%(asctime)s %s%%(name)-10s %%(levelname)-6s %%(message)s [%%(pathname)s:%%(lineno)d]' % mpi_fmt,
                        filename=filename,
                        filemode='w')
    console = logging.StreamHandler()
    console.setLevel(console_level)
    console.setFormatter(FancyFormatter('%(message)s', mpi_rank=mpi_rank))
    logging.getLogger('').addHandler(console)
    return console



def setup_logging():
    """
    This functions sets up logging.
    """
    if mozaik.mpi_comm:
        init_logging(Global.root_directory + "log", file_level=logging.INFO,
                     console_level=logging.INFO, mpi_rank=mozaik.mpi_comm.rank)  
    else:
        init_logging(Global.root_directory + "log", file_level=logging.INFO,
                 console_level=logging.INFO)  


def prepare_workflow(simulation_name, model_class):
    """
    Executes the following preparatory steps for simulation workflow:
        - Load simulation parameters
        - Initialize random seeds
        - Create directory for results
        - Store loaded parameters
        - Setup logging
        - Store some initial info about the simulation
    Returns
    -------
    sim : module
          NEST module, to use for simulation
    num_threads : int
                 Number of threads to use for the simulation
    parameters : dict
                 Loaded parameters to initialize the simulation and model with
    """
    (
        simulation_run_name,
        simulator_name,
        num_threads,
        parameters_url,
        modified_parameters,
    ) = parse_workflow_args()


    # First we load the parameters just to retrieve seeds. We will throw them away, because at this stage the PyNNDistribution values were not yet initialized correctly.
    parameters = load_parameters(parameters_url,modified_parameters)
<<<<<<< HEAD
    p={}
    if 'mozaik_seed' in parameters : p['mozaik_seed'] = parameters['mozaik_seed']
    if 'pynn_seed' in parameters : p['pynn_seed'] = parameters['pynn_seed']
=======
    p=OrderedDict()
    if parameters.has_key('mozaik_seed') : p['mozaik_seed'] = parameters['mozaik_seed']
    if parameters.has_key('pynn_seed') : p['pynn_seed'] = parameters['pynn_seed']
>>>>>>> 2665695a

    # Now initialize mpi with the seeds
    print("START MPI")
    mozaik.setup_mpi(**p)

    # Now really load parameters
    print("Loading parameters")
    parameters = load_parameters(parameters_url,modified_parameters)
    print("Finished loading parameters")

    import pyNN.nest as sim

    # Create results directory
    timestamp = datetime.now().strftime('%Y%m%d-%H%M%S')

    ddir  = result_directory_name(simulation_run_name,simulation_name,modified_parameters)

    if mozaik.mpi_comm and mozaik.mpi_comm.rank != 0:
        Global.root_directory = parameters.results_dir + ddir + '/' + str(mozaik.mpi_comm.rank) + '/'
        mozaik.mpi_comm.barrier()
    else:
        Global.root_directory = parameters.results_dir + ddir + '/'


    os.makedirs(Global.root_directory)
    if mozaik.mpi_comm and mozaik.mpi_comm.rank == 0:
        mozaik.mpi_comm.barrier()


    if mozaik.mpi_comm.rank == 0:
        # Let's store the full and modified parameters, if we are the 0 rank process
        parameters.save(Global.root_directory + "parameters", expand_urls=True)
        import pickle
        f = open(Global.root_directory+"modified_parameters","wb")
        pickle.dump(str(modified_parameters),f)
        f.close()

    setup_logging()

    if mozaik.mpi_comm.rank == 0:
        # Let's store some basic info about the simulation run
        f = open(Global.root_directory+"info","w")
        f.write(str({'model_class' : str(model_class), 'model_docstring' : model_class.__doc__,'simulation_run_name' : simulation_run_name, 'model_name' : simulation_name, 'creation_data' : datetime.now().strftime('%d/%m/%Y-%H:%M:%S')}))
        f.close()
    return sim, num_threads, parameters

def run_workflow(simulation_name, model_class, create_experiments):
    """
    This is the main function that executes a workflow.
    It expects it gets the simulation, class of the model, and a function that will create_experiments.
    The create experiments function get a instance of a model as the only parameter and it is expected to return
    a list of Experiment instances that should be executed over the model.
    The run workflow will automatically parse the command line to determine the simulator to be used and the path to the root parameter file.
    It will also accept . (point) delimited path to parameteres in the configuration tree, and corresponding values. It will replace each such provided
    parameter's value with the provided one on the command line.
    Parameters
    ----------
    simulation_name : str
                    The name of the simulation.
    model_class : class
                The class from which the model instance will be created from.
    create_experiments : func
                       The function that returns the list of experiments that will be executed on the model.
    Examples
    --------
    The intended syntax of the commandline is as follows (note that the simulation run name is the last argument):
    >>> python userscript simulator_name num_threads parameter_file_path modified_parameter_path_1 modified_parameter_value_1 ... modified_parameter_path_n modified_parameter_value_n simulation_run_name
    """

    # Prepare workflow - read parameters, setup logging, etc.
    sim, num_threads, parameters = prepare_workflow(simulation_name, model_class)
    # Prepare model to run experiments on
    model = model_class(sim,num_threads,parameters)
    # Run experiments with previously read parameters on the prepared model
    data_store = run_experiments(model,create_experiments(model),parameters)

    if mozaik.mpi_comm.rank == 0:
        data_store.save()
    import resource
    print("Final memory usage: %iMB" % (resource.getrusage(resource.RUSAGE_SELF).ru_maxrss/(1024)))
    return (data_store, model)

def run_experiments(model,experiment_list,parameters,load_from=None):
    """
    This is function called by :func:.run_workflow that executes the experiments in the `experiment_list` over the model. 
    Alternatively, if load_from is specified it will load an existing simulation from the path specified in load_from.
    
    Parameters
    ----------
    
    model : Model
          The model to execute experiments on.
    
    experiment_list : list
          The list of experiments to execute.
    
    parameters : ParameterSet
               The parameters given to the simulation run.
          
    load_from : str
              If not None it will load the simulation from the specified directory.
              
    Returns
    -------
    
    data_store : DataStore
               The data store containing the recordings.
    """
    
    # first lets run all the measurements required by the experiments
    logger.info('Starting Experiemnts')
    if load_from == None:
        data_store = PickledDataStore(load=False,
                                      parameters=MozaikExtendedParameterSet({'root_directory': Global.root_directory,'store_stimuli' : parameters.store_stimuli}))
    else: 
        data_store = PickledDataStore(load=True,
                                      parameters=MozaikExtendedParameterSet({'root_directory': load_from,'store_stimuli' : parameters.store_stimuli}))
    
    data_store.set_neuron_ids(model.neuron_ids())
    data_store.set_neuron_positions(model.neuron_positions())
    data_store.set_neuron_annotations(model.neuron_annotations())
    data_store.set_model_parameters(parameters.pretty(expand_urls=True))
    data_store.set_sheet_parameters(MozaikExtendedParameterSet(model.sheet_parameters()).pretty(expand_urls=True))
    data_store.set_experiment_parametrization_list([(str(exp.__class__),str(exp.parameters)) for exp in experiment_list])
    
    t0 = time.time()
    simulation_run_time=0
    for i,experiment in enumerate(experiment_list):
        logger.info('Starting experiment: ' + experiment.__class__.__name__)
        stimuli = experiment.return_stimuli()
        unpresented_stimuli_indexes = data_store.identify_unpresented_stimuli(stimuli)
        logger.info('Running model')
        simulation_run_time += experiment.run(data_store,unpresented_stimuli_indexes)
        logger.info('Experiment %d/%d finished' % (i+1,len(experiment_list)))
    
    total_run_time = time.time() - t0
    mozaik_run_time = total_run_time - simulation_run_time
    
    logger.info('Total simulation run time: %.0fs' % total_run_time)
    logger.info('Simulator run time: %.0fs (%d%%)' % (simulation_run_time, int(simulation_run_time /total_run_time * 100)))
    logger.info('Mozaik run time: %.0fs (%d%%)' % (mozaik_run_time, int(mozaik_run_time /total_run_time * 100)))
    
    return data_store<|MERGE_RESOLUTION|>--- conflicted
+++ resolved
@@ -106,15 +106,9 @@
 
     # First we load the parameters just to retrieve seeds. We will throw them away, because at this stage the PyNNDistribution values were not yet initialized correctly.
     parameters = load_parameters(parameters_url,modified_parameters)
-<<<<<<< HEAD
-    p={}
+    p=OrderedDict()
     if 'mozaik_seed' in parameters : p['mozaik_seed'] = parameters['mozaik_seed']
     if 'pynn_seed' in parameters : p['pynn_seed'] = parameters['pynn_seed']
-=======
-    p=OrderedDict()
-    if parameters.has_key('mozaik_seed') : p['mozaik_seed'] = parameters['mozaik_seed']
-    if parameters.has_key('pynn_seed') : p['pynn_seed'] = parameters['pynn_seed']
->>>>>>> 2665695a
 
     # Now initialize mpi with the seeds
     print("START MPI")
