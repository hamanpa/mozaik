# coding: utf-8
"""
Definition of the component interfaces. These interfaces are not currently directly checked or enforced.
"""

from mozaik import __version__
from parameters import ParameterSet
import parameters.random
from parameters.random import UniformDist
import mozaik
from mozaik.tools.distribution_parametrization import PyNNDistribution
from string import Template
<<<<<<< HEAD
import numpy
=======
from collections import OrderedDict

>>>>>>> 2665695a

logger = mozaik.getMozaikLogger()


class ParametrizedObject(object):
    """
    Base class for for all Mozaik objects using the dynamic parameterization framework. See `getting_started`_ for more details.
    
    Parameters
    ----------
    parameters : dict
               Dictionary of the parameter names and their values that has to match the required_parameters variable. 
    """
    required_parameters = ParameterSet({})
    version = __version__

    def check_parameters(self, parameters):
        """
        This is a function that checks whether all required (and no other) parameters have been specified and all their values have matching types.
        This function gets automatically executed during initialization of each :class:.ParametrizedObject object. 

        Parameters
        ----------
        parameters : dict
                   Dictionary of the parameter names and their values that has to match the required_parameters variable. 
        """
        
        def walk(tP, P, section=None):
            if set(tP.keys()) != set(P.keys()):
                raise KeyError("Invalid parameters for %s.%s Required: %s. Supplied: %s. Difference: %s" % (self.__class__.__name__, section or '', tP.keys(), P.keys(), set(tP.keys()) ^ set(P.keys())))
            for k, v in tP.items():
                if isinstance(v,ParameterSet):
                    if P[k] != None:
                        assert isinstance(P[k], ParameterSet), "Type mismatch for parameter %s: %s !=  ParameterSet, for %s " % (k, type(P[k]), P[k])
                        walk(v, P[k], section=k)
                elif v == PyNNDistribution:
                     # We will allow for parameters requiring PyNN Distirbution to also fall back to single value - this is compatible with PyNN
                     if not (isinstance(P[k],int) or isinstance(P[k],float)):
                        assert isinstance(P[k], PyNNDistribution), "Type mismatch for parameter %s: %s != %s " % (k, PyNNDistribution, P[k])
                     else:
                        P[k] = PyNNDistribution('uniform',low=P[k], high=P[k])
                else:
                    assert isinstance(P[k], v) or (v == ParameterSet and P[k] == None) or (v == float and isinstance(P[k],int)) or (v == int and isinstance(P[k],float)) or (v == int and isinstance(P[k], numpy.int64)), "Type mismatch for parameter %s of value %s: %s != %s " % (k, P[k], v, type(P[k]))
        try:
            # we first need to collect the required parameters from all the classes along the parent path
            new_param_dict = OrderedDict()
            for cls in self.__class__.__mro__:
            # some parents might not define required_parameters
            # if they do not require one or they are the object class
                if hasattr(cls, 'required_parameters'):
                    new_param_dict.update(cls.required_parameters.as_dict())
            walk(ParameterSet(new_param_dict), parameters)
        except AssertionError as err:
            raise Exception("%s\nInvalid parameters.\nNeed %s\nSupplied %s" % (
                                err, ParameterSet(new_param_dict), parameters))


    def __init__(self, parameters):
            self.check_parameters(parameters)
            self.parameters = parameters


class BaseComponent(ParametrizedObject):
    """
    Base class for mozaik model components.
    
    Parameters
    ----------
    model : Model
          Reference to the model to which the component will belong.
    """

    def __init__(self, model, parameters):
        ParametrizedObject.__init__(self, parameters)
        self.model = model


class SensoryInputComponent(BaseComponent):
    """
    Abstract API of sensory input component. Each mozaik sensory input component should 
    inherit from this class and implement its two abstrac methods.
    
    See Also
    --------
    mozaik.models.vision : the implementation of retinal input 
    """

    def process_input(self, input_space, stimulus_id, duration=None,
                             offset=0):
        """
        This method is responsible for presenting the content of input_space
        to the sensory input component, and all the mechanisms that are responsible to
        passing the output of the retina (in whatever form desired) to the Sheet
        objects that are connected to it and thus represent the interface
        between the input space component and the rest of the model.

        The method should return the sensory input that has been effectivitly presented to 
        the model, currently the format of it is not specified.
        """
        raise NotImplementedError

    def provide_null_input(self, input_space, duration=None, offset=0):
        """
        This method is responsible generating sensory input in the case of no
        stimulus. This method should correspond to the special case of
        process_input method where the input_space contains 'zero'
        input. This methods exists for optimization purposes as the 'zero' input
        is presented often due to it's presentation between different sensory
        stimuli to allow for models to return to spontaneous activity state.
        """
        raise NotImplementedError<|MERGE_RESOLUTION|>--- conflicted
+++ resolved
@@ -10,12 +10,7 @@
 import mozaik
 from mozaik.tools.distribution_parametrization import PyNNDistribution
 from string import Template
-<<<<<<< HEAD
-import numpy
-=======
 from collections import OrderedDict
-
->>>>>>> 2665695a
 
 logger = mozaik.getMozaikLogger()
 
