--- conflicted
+++ resolved
@@ -26,7 +26,6 @@
 
     def return_stimuli(self):
         return self.stimuli
-<<<<<<< HEAD
         
     def run(self,data_store,stimuli):
         srtsum = 0
@@ -39,17 +38,6 @@
             logger.info('Stimulus %d/%d finished' % (i+1,len(stimuli)))
         return srtsum
         
-=======
-
-    def run(self, data_store, stimuli):
-        for i, s in enumerate(stimuli):
-            logger.info('Presenting stimulus: ', str(s), '\n')
-            (segments, input_stimulus) = self.model.present_stimulus_and_record(s)
-            data_store.add_recording(segments, s)
-            data_store.add_stimulus(input_stimulus, s)
-            logger.info('Stimulus %d/%d finished' % (i + 1, len(stimuli)))
-
->>>>>>> c86d15ce
     def do_analysis(self):
         raise NotImplementedError
         pass
@@ -171,12 +159,11 @@
 
 
 class MeasureSpontaneousActivity(Experiment):
-<<<<<<< HEAD
-    
     def __init__(self,model,duration,num_trials):
             self.model = model
             for k in xrange(0,num_trials):
-                self.stimuli.append(Null(   
+                self.stimuli.append(
+                            topo.Null(   
                                 frame_duration=7, 
                                 size_x=model.visual_field.size_x,
                                 size_y=model.visual_field.size_y,
@@ -187,23 +174,5 @@
                                 density=40,
                                 trial=k
                 ))    
-=======
-
-    def __init__(self, model, duration):
-            self.model = model
-            self.stimuli.append(
-                        topo.Null(
-                            frame_duration=7,
-                            size_x=model.visual_field.size_x,
-                            size_y=model.visual_field.size_y,
-                            location_x=0.0,
-                            location_y=0.0,
-                            max_luminance=90.0,
-                            duration=duration,
-                            density=40,
-                            trial=0,
-            ))
->>>>>>> c86d15ce
-
     def do_analysis(self, data_store):
         pass