--- conflicted
+++ resolved
@@ -177,11 +177,7 @@
         if not self._pop:
             logger.error('Population has not been yet set in sheet: ' + self.name + '!')
         if (key in self._neuron_annotations[neuron_number] and self._neuron_annotations[neuron_number][key][0]):
-<<<<<<< HEAD
-            logger.warning('The annotation<' + strk(key) + '> for neuron ' + str(neuron_number) + ' is protected. Annotation not updated')
-=======
             logger.warning('The annotation<' + str(key) + '> for neuron ' + str(neuron_number) + ' is protected. Annotation not updated')
->>>>>>> 4c51ba8b
         else:
             self._neuron_annotations[neuron_number][key] = (protected, value)
 
