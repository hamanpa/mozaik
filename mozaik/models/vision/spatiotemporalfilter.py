--- conflicted
+++ resolved
@@ -7,26 +7,14 @@
 import os.path
 import pickle
 import mozaik
-<<<<<<< HEAD
 from  mozaik.models.vision import cai97
-=======
-import cai97
-from collections import OrderedDict
->>>>>>> 2665695a
 from mozaik.space import VisualSpace, VisualRegion
 from mozaik.core import SensoryInputComponent
 from mozaik.sheets.vision import RetinalUniformSheet
 from mozaik.tools.mozaik_parametrized import MozaikParametrized
 from parameters import ParameterSet
-<<<<<<< HEAD
-
 from builtins import zip
-
-logger = mozaik.getMozaikLogger()
-=======
 from collections import OrderedDict
->>>>>>> 2665695a
-
 
 logger = mozaik.getMozaikLogger()
 
