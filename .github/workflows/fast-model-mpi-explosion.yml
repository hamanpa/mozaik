
name: Fast model MPI tests

on: [push, pull_request]

jobs:

  pytest:
    runs-on: ubuntu-latest
    steps:
    - uses: actions/checkout@v2
    - name: Pytest Unit Tests
      uses: actions/setup-python@v2
      with:
        python-version: '3.9'
    - name: Install prerequisites
      run: |
        sudo apt-get update
        sudo apt-get install python3-setuptools subversion git libopenmpi-dev g++ libjpeg8 libjpeg8-dev libfreetype6 libfreetype6-dev zlib1g-dev libpng++-dev libncurses5 libncurses5-dev libreadline-dev liblapack-dev libblas-dev gfortran libgsl0-dev openmpi-bin python-tk cmake
        pip3 install pytest pytest-cov pytest-randomly coverage black
        # TODO: Remove fixed numpy and pynn versions after the PyNN pull request
        # https://github.com/NeuralEnsemble/PyNN/pull/762 is accepted
<<<<<<< HEAD
        pip3 install numpy==1.23.5 scipy mpi4py matplotlib quantities lazyarray interval Pillow param==1.5.1 parameters neo cython pynn==0.10.0 psutil future requests elephant pytest-xdist pytest-timeout junitparser numba numpyencoder sphinx
=======
        pip3 install numpy==1.23.5 scipy mpi4py matplotlib quantities lazyarray interval Pillow param==1.5.1 parameters neo==0.12.0 cython pynn==0.10.0 psutil future requests elephant pytest-xdist pytest-timeout junitparser numba
>>>>>>> 4b227277
    - name: Download and install imagen
      run: |
        git clone https://github.com/antolikjan/imagen.git
        cd imagen
        python setup.py install
        cd ..
    - name: Install Nest
      run: |
        wget https://github.com/nest/nest-simulator/archive/v3.1.tar.gz
        tar xvfz v3.1.tar.gz
        cd nest-simulator-3.1
        cmake -Dwith-mpi=ON -Dwith-boost=ON -DCMAKE_INSTALL_PREFIX:PATH=$pythonLocation -Dwith-optimize='-O3' ./
        make -j8
        make -j8 install
        cd ..
        python -c 'import nest'
    - name: Install mozaik
      run: python setup.py install

    - name: Test with pytest
      run: pytest -m "mpi and not not_github and mpi_explosion" ./tests/full_model/test_models_mpi.py --cov=mozaik<|MERGE_RESOLUTION|>--- conflicted
+++ resolved
@@ -20,11 +20,7 @@
         pip3 install pytest pytest-cov pytest-randomly coverage black
         # TODO: Remove fixed numpy and pynn versions after the PyNN pull request
         # https://github.com/NeuralEnsemble/PyNN/pull/762 is accepted
-<<<<<<< HEAD
-        pip3 install numpy==1.23.5 scipy mpi4py matplotlib quantities lazyarray interval Pillow param==1.5.1 parameters neo cython pynn==0.10.0 psutil future requests elephant pytest-xdist pytest-timeout junitparser numba numpyencoder sphinx
-=======
-        pip3 install numpy==1.23.5 scipy mpi4py matplotlib quantities lazyarray interval Pillow param==1.5.1 parameters neo==0.12.0 cython pynn==0.10.0 psutil future requests elephant pytest-xdist pytest-timeout junitparser numba
->>>>>>> 4b227277
+        pip3 install numpy==1.23.5 scipy mpi4py matplotlib quantities lazyarray interval Pillow param==1.5.1 parameters neo==0.12.0 cython pynn==0.10.0 psutil future requests elephant pytest-xdist pytest-timeout junitparser numba numpyencoder sphinx
     - name: Download and install imagen
       run: |
         git clone https://github.com/antolikjan/imagen.git
