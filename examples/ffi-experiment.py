--- conflicted
+++ resolved
@@ -1,4 +1,4 @@
-#!/Library/Frameworks/Python.framework/Versions/2.7/bin/python
+#!/usr/bin/ipython
 import matplotlib
 from mozaik.framework.experiment import MeasureOrientationTuningFullfield, MeasureSpontaneousActivity, MeasureNaturalImagesWithEyeMovement
 from pyNN import nest as sim
@@ -19,13 +19,8 @@
     
     experiment_list =   [
                            #MeasureSpontaneousActivity(jens_model,duration=147*7),
-<<<<<<< HEAD
                            #MeasureOrientationTuningFullfield(jens_model,num_orientations=6,spatial_frequency=0.8,temporal_frequency=2,grating_duration=148*7,num_trials=10),
-                           MeasureOrientationTuningFullfield(jens_model,num_orientations=1,spatial_frequency=0.8,temporal_frequency=2,grating_duration=3*148*7,num_trials=1),
-=======
-                           MeasureOrientationTuningFullfield(jens_model,num_orientations=1,spatial_frequency=0.8,temporal_frequency=2,grating_duration=53*7,num_trials=1),
-                           #MeasureOrientationTuningFullfield(jens_model,num_orientations=1,spatial_frequency=0.8,temporal_frequency=2,grating_duration=57*7,num_trials=3),
->>>>>>> 553aeb72
+                           MeasureOrientationTuningFullfield(jens_model,num_orientations=1,spatial_frequency=0.8,temporal_frequency=2,grating_duration=3*148*7,num_trials=2),
                            #MeasureOrientationTuningFullfield(jens_model,num_orientations=8,spatial_frequency=0.8,temporal_frequency=2,grating_duration=148*7,num_trials=3),
                         ]
 
